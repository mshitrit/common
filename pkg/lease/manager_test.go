--- conflicted
+++ resolved
@@ -136,12 +136,8 @@
 				},
 			},
 			nil,
-<<<<<<< HEAD
-			requestLease,
-			&AlreadyHeldError{holderIdentity: "miau"},
-=======
+			requestLease,
 			AlreadyHeldError{holderIdentity: "miau"},
->>>>>>> 63ce1cec
 		),
 		Entry("update lease with different holder identity (full init)",
 			&coordv1.Lease{
